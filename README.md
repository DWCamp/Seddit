<<<<<<< HEAD
# Seddit v0.3.1
A Python Script for counting the number of instances a collection of terms get said on different subreddits
=======
# Seddit v0.4.1
A Python Script for counting the number of instances a collection of terms get used in post titles on different subreddits. 
It can either search through all words to find the most common proper nouns or can take in a text file containing a list of specific terms to look for and show their frequencies.
As it performs each search, it stores every post it sees in a cache file, allowing it over time to amass a database of posts on a subreddit.
>>>>>>> bce96a15

## Installation

1. Download and extract the zip file.
2. Make sure you have PRAW installed by running `pip install praw`. [Here is a link](https://www.reddit.com/prefs/apps) to the webpage for acquiring a Client ID and secret
3. Create a duplicate of `config.json`.example` named `config.json` in the project's root directory and replace the sample values with those needed for your script 

## Quickstart

### Search

Seddit uses PRAW to search the hot, top, and or new feed for a given subreddit and collect all of the posts.
After the list of post titles is collected, it will be scanned for frequently used capitalized words.
Common English words (defined by a csv file) will be discarded.
The list of words will then be sorted by frequency and the results will be displayed on the terminal.

##### Example

```
python seddit.py kerbalspaceprogram
---------------------------------------
Checking cache...
Cache validated for hot feed
Cache validated for top feed
Loaded values from cache
---------------------------------------
Popularity score:

KSP - 119
Kerbal - 75
Mun - 61
Space - 52
Duna - 48
...
```

(Output truncated for brevity)

### Graphing

In addition to having the results printed to the console, Seddit can also generate a bar graph for each of the words.

**Note:** To generate these graphs, you must have matplotlib installed. 

### Search terms

If the objective is to compare the relative frequency of a known list of words, a search for only that specific set can be performed instead.
Tiles will be compiled like before, but this time only the specific terms will be searched for. 
Unlike proper nouns, these terms are case insensitive and a term can be multiple words long. 
Additionally, multiple search terms can be grouped together, like if there are multiple phrases that mean the same thing (e.g. "New York City" and "NYC")
When multiple terms are used, the first term is considered the "official" name for console output and graphs.
These words can be fed in through the command line using a csv file, where every row is a term and each additional name in a row separated by a single comma.

##### Example

**splatoon.csv**

```
Agents,Agent
Callie,Aori,Squid Sisters
Inkling
Marie,HotaruSquid Sisters
Marina,Off the Hook
Octoling,Octo
Pearl,Off the Hook
```

**Program**

```
python seddit.py splatoon -st splatoon.csv
---------------------------------------
Checking cache...
Cache validated for hot feed
Cache validated for top feed
Loaded values from cache
---------------------------------------
Popularity score:

Inkling - 65
Octoling - 55
Callie - 55
Pearl - 48
Marina - 46
Agents - 39
Marie - 37
```

### Cache

Searches that yield lots of results produce better data, but they also take a long time. 
Because of this, every time you search a subreddit, the results are saved to a cache. 
Over time, this cache will no longer be accurate to the subreddit feeds, so after an amount of time the cache will expire and the search will be run again.
However, when the search is re-run, the old data isn't thrown away. 
All post details are stored in a central collection, with each feed being merely a list of the post IDs. 
As each feed is refreshed over time, the total number of posts catalogued will slowly grow.
This allows the script to circumvent the Reddit API's limitation of 1000 posts per search and provide a large 
collection of data

### words.csv

Included in the directory is a file called `words.csv`. 
This is a small list of the 250 most popular English words (plus a few more). 
It helps filter out words whose frequency in titles isn't interesting. 
This filtering can be disabled or modified.
If a different file is used, it should be a file containing all of the words on a single line, separated only by commas.
The path to this file can be set in the `config.json` file.

## Examples

#### Performing a basic search

```
python seddit.py funny
```

#### Creating a graph

```
python seddit.py all -g
```

## Configuration

While Seddit offers many command line arguments for modifying its function, many parameters are not available at the command line.
This simplifies the help screen and makes important commands more visible, but at the cost of configuration.
To get around that, Seddit uses a `config.json` file to define several important values that can't be reached by arguments.
This file can be modified to change the default behavior between runs. 
Additionally, a file containing some or all of these values can be passed in as an argument to vary the program's behavior from run to run.

#### General Parameters

* **version** - The version number of the program
* **description** - A brief description of the program

#### PRAW Configuration

* **client_secret** - Your Client Secret for the Reddit API
* **client_id** - Your Client ID for the Reddit API
* **user_agent** - PRAW User Agent. The recommended format is provided in the example file

#### Caching Configuration

* **cache_file_path** - The path to the cache file
* **cache_hot_ttl** - Cache lifetime for hot feed
* **cache_new_ttl** - Cache lifetime for new feed
* **cache_top_ttl** - Cache lifetime for top feed
* **enabled_feeds** - The list of feeds to check when searching a subreddit ('hot', 'new', or 'top')

#### Analysis Configuration

* **filtered_words_file** - The path to a CSV file containing words to filter out of noun search. The words should all be on the first line of the file. The included file contains the 250 most common words in the English language, to prevent words like 'The' and 'A' from dominating the results
* **rank_cutoff** - The highest rank to show on the graph. For all results, set to -1
* **search_terms** - Defines a default search terms file to use
* **threshold** - The frequency threshold for filtering out obscure results

#### Regex

* **ignore_regex** - Posts that match this regex string will **not** be evaluated
* **require_regex** - **Only** posts that match this regex string will be evaluated<|MERGE_RESOLUTION|>--- conflicted
+++ resolved
@@ -1,12 +1,7 @@
-<<<<<<< HEAD
-# Seddit v0.3.1
-A Python Script for counting the number of instances a collection of terms get said on different subreddits
-=======
 # Seddit v0.4.1
 A Python Script for counting the number of instances a collection of terms get used in post titles on different subreddits. 
 It can either search through all words to find the most common proper nouns or can take in a text file containing a list of specific terms to look for and show their frequencies.
 As it performs each search, it stores every post it sees in a cache file, allowing it over time to amass a database of posts on a subreddit.
->>>>>>> bce96a15
 
 ## Installation
 
